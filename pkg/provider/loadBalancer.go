package provider

import (
	"context"
	"fmt"

	"github.com/kube-vip/kube-vip-cloud-provider/pkg/ipam"
	v1 "k8s.io/api/core/v1"
	metav1 "k8s.io/apimachinery/pkg/apis/meta/v1"
	"k8s.io/client-go/kubernetes"
	"k8s.io/client-go/util/retry"
	cloudprovider "k8s.io/cloud-provider"

	"k8s.io/klog"
)

//kubevipLoadBalancerManager -
type kubevipLoadBalancerManager struct {
	kubeClient     *kubernetes.Clientset
	nameSpace      string
	cloudConfigMap string
}

<<<<<<< HEAD
func newLoadBalancer(kubeClient *kubernetes.Clientset, ns, cm, serviceCidr string) cloudprovider.LoadBalancer {
	k := &kubevipLoadBalancerManager{
=======
func newLoadBalancer(kubeClient *kubernetes.Clientset, ns, cm string) cloudprovider.LoadBalancer {
	return &kubevipLoadBalancerManager{
>>>>>>> a8df875d
		kubeClient:     kubeClient,
		nameSpace:      ns,
		cloudConfigMap: cm,
	}
	return k
}

func (k *kubevipLoadBalancerManager) EnsureLoadBalancer(ctx context.Context, clusterName string, service *v1.Service, nodes []*v1.Node) (lbs *v1.LoadBalancerStatus, err error) {
	return k.syncLoadBalancer(ctx, service)
}
func (k *kubevipLoadBalancerManager) UpdateLoadBalancer(ctx context.Context, clusterName string, service *v1.Service, nodes []*v1.Node) (err error) {
	_, err = k.syncLoadBalancer(ctx, service)
	return err
}

func (k *kubevipLoadBalancerManager) EnsureLoadBalancerDeleted(ctx context.Context, clusterName string, service *v1.Service) error {
	return k.deleteLoadBalancer(ctx, service)
}

func (k *kubevipLoadBalancerManager) GetLoadBalancer(ctx context.Context, clusterName string, service *v1.Service) (status *v1.LoadBalancerStatus, exists bool, err error) {
	if service.Labels["implementation"] == "kube=vip" {
		return &service.Status.LoadBalancer, true, nil
	} else {
		return nil, false, nil
	}

}

// GetLoadBalancerName returns the name of the load balancer. Implementations must treat the
// *v1.Service parameter as read-only and not modify it.
func (k *kubevipLoadBalancerManager) GetLoadBalancerName(_ context.Context, clusterName string, service *v1.Service) string {
	return getDefaultLoadBalancerName(service)
}

func getDefaultLoadBalancerName(service *v1.Service) string {
	return cloudprovider.DefaultLoadBalancerName(service)
}

func (k *kubevipLoadBalancerManager) deleteLoadBalancer(ctx context.Context, service *v1.Service) error {
	klog.Infof("deleting service '%s' (%s)", service.Name, service.UID)

<<<<<<< HEAD
	return nil
=======
	// Get the kube-vip (client) configuration from it's namespace
	cm, err := k.GetConfigMap(ctx, KubeVipClientConfig, service.Namespace)
	if err != nil {
		klog.Errorf("The configMap [%s] doensn't exist", KubeVipClientConfig)
		return nil
	}
	// Find the services configuration in the configMap
	svc, err := k.GetServices(cm)
	if err != nil {
		klog.Errorf("The service [%s] in configMap [%s] doensn't exist", service.Name, KubeVipClientConfig)
		return nil
	}

	// Update the services configuration, by removing the  service
	updatedSvc := svc.delServiceFromUID(string(service.UID))
	if len(service.Status.LoadBalancer.Ingress) != 0 {
		err = ipam.ReleaseAddress(service.Namespace, service.Spec.LoadBalancerIP)
		if err != nil {
			klog.Errorln(err)
		}
	}
	// Update the configMap
	_, err = k.UpdateConfigMap(ctx, cm, updatedSvc)
	return err
>>>>>>> a8df875d
}

// syncLoadBalancer
// 1. Is this loadBalancer already created, and does it have an address? return status
// 2. Is this a new loadBalancer (with no IP address)
// 2a. Get all existing kube-vip services
// 2b. Get the network configuration for this service (namespace) / (CIDR/Range)
// 2c. Between the two find a free address

func (k *kubevipLoadBalancerManager) syncLoadBalancer(ctx context.Context, service *v1.Service) (*v1.LoadBalancerStatus, error) {
	// This function reconciles the load balancer state
	klog.Infof("syncing service '%s' (%s)", service.Name, service.UID)

	// The loadBalancer address has already been populated
	if service.Spec.LoadBalancerIP != "" {
		return &service.Status.LoadBalancer, nil
	}

	// Get all services in this namespace, that have the correct label
	svcs, err := k.kubeClient.CoreV1().Services(service.Namespace).List(ctx, metav1.ListOptions{LabelSelector: "implementation=kube-vip"})
	if err != nil {
		return &service.Status.LoadBalancer, err
	}

	// Get the clound controller configuration map
	controllerCM, err := k.GetConfigMap(ctx, KubeVipClientConfig, "kube-system")
	if err != nil {
		klog.Errorf("Unable to retrieve kube-vip ipam config from configMap [%s] in kube-system", KubeVipClientConfig)
		// TODO - determine best course of action, create one if it doesn't exist
		controllerCM, err = k.CreateConfigMap(ctx, KubeVipClientConfig, "kube-system")
		if err != nil {
			return nil, err
		}
	}

	var existingServiceIPS []string
	for x := range svcs.Items {
		existingServiceIPS = append(existingServiceIPS, svcs.Items[x].Labels["ipam-address"])
	}

<<<<<<< HEAD
	// // If the LoadBalancer address is empty, then do a local IPAM lookup
	loadBalancerIP, err := discoverAddress(controllerCM, service.Namespace, k.cloudConfigMap, existingServiceIPS)
=======
	// This function reconciles the load balancer state
	klog.Infof("syncing service '%s' (%s)", service.Name, service.UID)

	// Find the services configuration in the configMap
	svc, err := k.GetServices(namespaceCM)
>>>>>>> a8df875d
	if err != nil {
		return nil, err
	}

	// Update the services with this new address
	retryErr := retry.RetryOnConflict(retry.DefaultRetry, func() error {
		recentService, getErr := k.kubeClient.CoreV1().Services(service.Namespace).Get(ctx, service.Name, metav1.GetOptions{})
		if getErr != nil {
			return getErr
		}

		klog.Infof("Updating service [%s], with load balancer IPAM address [%s]", service.Name, loadBalancerIP)

		if recentService.Labels == nil {
			// Just because ..
			recentService.Labels = make(map[string]string)
		}
		// Set Label for service lookups
		recentService.Labels["implementation"] = "kube-vip"
		recentService.Labels["ipam-address"] = loadBalancerIP

		// Set IPAM address to Load Balancer Service
		recentService.Spec.LoadBalancerIP = loadBalancerIP

<<<<<<< HEAD
		// Update the actual service with teh address and the labels
		_, updateErr := k.kubeClient.CoreV1().Services(recentService.Namespace).Update(ctx, recentService, metav1.UpdateOptions{})
		return updateErr
	})
	if retryErr != nil {
		return nil, fmt.Errorf("error updating Service Spec [%s] : %v", service.Name, err)
=======
	_, err = k.UpdateConfigMap(ctx, namespaceCM, svc)
	if err != nil {
		return nil, err
>>>>>>> a8df875d
	}

	return &service.Status.LoadBalancer, nil
}

func discoverAddress(cm *v1.ConfigMap, namespace, configMapName string, existingServiceIPS []string) (vip string, err error) {
	var cidr, ipRange string
	var ok bool

	// Find Cidr
	cidrKey := fmt.Sprintf("cidr-%s", namespace)
	// Lookup current namespace
	if cidr, ok = cm.Data[cidrKey]; !ok {
		klog.Info(fmt.Errorf("no cidr config for namespace [%s] exists in key [%s] configmap [%s]", namespace, cidrKey, configMapName))
		// Lookup global cidr configmap data
		if cidr, ok = cm.Data["cidr-global"]; !ok {
			klog.Info(fmt.Errorf("no global cidr config exists [cidr-global]"))
		} else {
			klog.Infof("Taking address from [cidr-global] pool")
		}
	} else {
		klog.Infof("Taking address from [%s] pool", cidrKey)
	}
	if ok {
		vip, err = ipam.FindAvailableHostFromCidr(namespace, cidr, existingServiceIPS)
		if err != nil {
			return "", err
		}
		return
	}

	// Find Range
	rangeKey := fmt.Sprintf("range-%s", namespace)
	// Lookup current namespace
	if ipRange, ok = cm.Data[rangeKey]; !ok {
		klog.Info(fmt.Errorf("no range config for namespace [%s] exists in key [%s] configmap [%s]", namespace, rangeKey, configMapName))
		// Lookup global range configmap data
		if ipRange, ok = cm.Data["range-global"]; !ok {
			klog.Info(fmt.Errorf("no global range config exists [range-global]"))
		} else {
			klog.Infof("Taking address from [range-global] pool")
		}
	} else {
		klog.Infof("Taking address from [%s] pool", rangeKey)
	}
	if ok {
		vip, err = ipam.FindAvailableHostFromRange(namespace, ipRange, existingServiceIPS)
		if err != nil {
			return vip, err
		}
		return
	}
	return "", fmt.Errorf("no IP address ranges could be found either range-global or range-<namespace>")
}<|MERGE_RESOLUTION|>--- conflicted
+++ resolved
@@ -21,13 +21,8 @@
 	cloudConfigMap string
 }
 
-<<<<<<< HEAD
 func newLoadBalancer(kubeClient *kubernetes.Clientset, ns, cm, serviceCidr string) cloudprovider.LoadBalancer {
 	k := &kubevipLoadBalancerManager{
-=======
-func newLoadBalancer(kubeClient *kubernetes.Clientset, ns, cm string) cloudprovider.LoadBalancer {
-	return &kubevipLoadBalancerManager{
->>>>>>> a8df875d
 		kubeClient:     kubeClient,
 		nameSpace:      ns,
 		cloudConfigMap: cm,
@@ -69,34 +64,7 @@
 func (k *kubevipLoadBalancerManager) deleteLoadBalancer(ctx context.Context, service *v1.Service) error {
 	klog.Infof("deleting service '%s' (%s)", service.Name, service.UID)
 
-<<<<<<< HEAD
 	return nil
-=======
-	// Get the kube-vip (client) configuration from it's namespace
-	cm, err := k.GetConfigMap(ctx, KubeVipClientConfig, service.Namespace)
-	if err != nil {
-		klog.Errorf("The configMap [%s] doensn't exist", KubeVipClientConfig)
-		return nil
-	}
-	// Find the services configuration in the configMap
-	svc, err := k.GetServices(cm)
-	if err != nil {
-		klog.Errorf("The service [%s] in configMap [%s] doensn't exist", service.Name, KubeVipClientConfig)
-		return nil
-	}
-
-	// Update the services configuration, by removing the  service
-	updatedSvc := svc.delServiceFromUID(string(service.UID))
-	if len(service.Status.LoadBalancer.Ingress) != 0 {
-		err = ipam.ReleaseAddress(service.Namespace, service.Spec.LoadBalancerIP)
-		if err != nil {
-			klog.Errorln(err)
-		}
-	}
-	// Update the configMap
-	_, err = k.UpdateConfigMap(ctx, cm, updatedSvc)
-	return err
->>>>>>> a8df875d
 }
 
 // syncLoadBalancer
@@ -137,16 +105,9 @@
 		existingServiceIPS = append(existingServiceIPS, svcs.Items[x].Labels["ipam-address"])
 	}
 
-<<<<<<< HEAD
-	// // If the LoadBalancer address is empty, then do a local IPAM lookup
+  // If the LoadBalancer address is empty, then do a local IPAM lookup
 	loadBalancerIP, err := discoverAddress(controllerCM, service.Namespace, k.cloudConfigMap, existingServiceIPS)
-=======
-	// This function reconciles the load balancer state
-	klog.Infof("syncing service '%s' (%s)", service.Name, service.UID)
 
-	// Find the services configuration in the configMap
-	svc, err := k.GetServices(namespaceCM)
->>>>>>> a8df875d
 	if err != nil {
 		return nil, err
 	}
@@ -171,18 +132,12 @@
 		// Set IPAM address to Load Balancer Service
 		recentService.Spec.LoadBalancerIP = loadBalancerIP
 
-<<<<<<< HEAD
 		// Update the actual service with teh address and the labels
 		_, updateErr := k.kubeClient.CoreV1().Services(recentService.Namespace).Update(ctx, recentService, metav1.UpdateOptions{})
 		return updateErr
 	})
 	if retryErr != nil {
 		return nil, fmt.Errorf("error updating Service Spec [%s] : %v", service.Name, err)
-=======
-	_, err = k.UpdateConfigMap(ctx, namespaceCM, svc)
-	if err != nil {
-		return nil, err
->>>>>>> a8df875d
 	}
 
 	return &service.Status.LoadBalancer, nil
